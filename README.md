# <img src="https://opentelemetry.io/img/logos/opentelemetry-logo-nav.png" alt="OpenTelemetry Icon" width="45" height=""> OpenTelemetry Android

[![Continuous Build][ci-image]][ci-url]
[![Maven Central][maven-image]][maven-url]
[![OpenSSF Scorecard](https://api.scorecard.dev/projects/github.com/open-telemetry/opentelemetry-android/badge)](https://scorecard.dev/viewer/?uri=github.com/open-telemetry/opentelemetry-android)
[![android api](https://img.shields.io/badge/Android_API-21-green.svg "Android min API 21")](VERSIONING.md)

## Status: development

* [About](#about)
* [Getting Started](#getting-started)
* [Features](#contributing)
* [Contributing](#contributing)

## About

The repository contains the OpenTelemetry Android SDK for generating mobile
client telemetry for real user monitoring (RUM). It is built on top
of the [OpenTelemetry Java SDK](https://github.com/open-telemetry/opentelemetry-java).

## Getting Started

> If your project's minSdk is lower than 26, then you must enable
> [corelib desugaring](https://developer.android.com/studio/write/java8-support#library-desugaring).
> See [#73](https://github.com/open-telemetry/opentelemetry-android/issues/73) for more information.
> Further, you must use AGP 8.3.0+ and set the `android.useFullClasspathForDexingTransform`
> property in `gradle.properties` to `true` to ensure desugaring runs properly. For the full
> context for this workaround, please see
> [this issue](https://issuetracker.google.com/issues/230454566#comment18).

For an overview of how to contribute, see the contributing guide
in [CONTRIBUTING.md](CONTRIBUTING.md).

We are also available in the [#otel-android](https://cloud-native.slack.com/archives/C05J0T9K27Q)
channel in the [CNCF slack](https://slack.cncf.io/). Please join us there for further discussions.

## Gradle

To use this android instrumentation library in your application, you will first need to add
a dependency in your application's `build.gradle.kts`. We publish a bill of materials (BOM) that
helps to coordinate versions of the opentelemetry-android components and the upstream
`opentelemetry-java-instrumentation` and `opentelemetry-java` dependencies. We recommend
using the bom as a platform dependency, and then omitting explicit version information
from all other opentelemetry dependencies:

```kotlin
dependencies {
    //...
    api(platform("io.opentelemetry.android:opentelemetry-android-bom:0.15.0-alpha"))
    implementation("io.opentelemetry.android:android-agent") // Version is resolved thru bom
    //...
}
```

## Features

This android library builds on top of
the [OpenTelemetry Java SDK](https://github.com/open-telemetry/opentelemetry-java).
Some of the additional features provided include:

* [Crash reporting](./instrumentation/crash/)
* [ANR detection](./instrumentation/anr/)
* [Network change detection](./instrumentation/network/)
* Android [Activity lifecycle instrumentation](./instrumentation/activity/)
* Android [Fragment lifecycle monitoring](./instrumentation/fragment)
* [View click instrumentation](./instrumentation/view-click/)
* Access to the OpenTelemetry APIs for manual instrumentation
* Helpers to redact any span from export, or change span attributes before export
* [Slow / frozen render detection](./instrumentation/slowrendering)
* Offline buffering of telemetry via storage

For a bundled “everything on” experience during evaluation/development, see the optional [`instrumentation-all` module](./instrumentation/all/README.md).

Note: Use of these features is not yet well documented.

<<<<<<< HEAD
## Contributing
=======
## Exporter Chain

The SDK performs asynchronous exporter initialization with an in-memory buffering layer and optional
disk buffering for offline scenarios. See [Exporter Chain documentation](./docs/EXPORTER_CHAIN.md)
for details, customization hooks, and ordering semantics.

# Contributing
>>>>>>> c1463c08

See [CONTRIBUTING.md](CONTRIBUTING.md).

## Maintainers

* [Cesar Munoz](https://github.com/likethesalad), Elastic
* [Jason Plumb](https://github.com/breedx-splk), Splunk

For more information about the maintainer role, see the [community repository](https://github.com/open-telemetry/community/blob/main/guides/contributor/membership.md#maintainer).

## Approvers

* [Hanson Ho](https://github.com/bidetofevil), Embrace
* [Manoel Aranda Neto](https://github.com/marandaneto), PostHog

For more information about the approver role, see the [community repository](https://github.com/open-telemetry/community/blob/main/guides/contributor/membership.md#approver).

[ci-image]: https://github.com/open-telemetry/opentelemetry-android/actions/workflows/build.yaml/badge.svg

[ci-url]: https://github.com/open-telemetry/opentelemetry-android/actions?query=workflow%3Abuild+branch%3Amain

[maven-image]: https://maven-badges.sml.io/maven-central/io.opentelemetry.android/android-agent/badge.svg

[maven-url]: https://maven-badges.sml.io/maven-central/io.opentelemetry.android/android-agent<|MERGE_RESOLUTION|>--- conflicted
+++ resolved
@@ -73,17 +73,13 @@
 
 Note: Use of these features is not yet well documented.
 
-<<<<<<< HEAD
-## Contributing
-=======
 ## Exporter Chain
 
 The SDK performs asynchronous exporter initialization with an in-memory buffering layer and optional
 disk buffering for offline scenarios. See [Exporter Chain documentation](./docs/EXPORTER_CHAIN.md)
 for details, customization hooks, and ordering semantics.
 
-# Contributing
->>>>>>> c1463c08
+## Contributing
 
 See [CONTRIBUTING.md](CONTRIBUTING.md).
 
